﻿<Project Sdk="Microsoft.NET.Sdk">

  <PropertyGroup>
    <TargetFrameworks>net46;netcoreapp2.0</TargetFrameworks>
    <!--<TargetFrameworks>netcoreapp1.1</TargetFrameworks>-->
    <DebugType>portable</DebugType>
    <AssemblyName>ServiceStack.Aws.Tests</AssemblyName>
    <OutputType>Library</OutputType>
    <PackageId>ServiceStack.Aws.Tests</PackageId>
    <GenerateAssemblyTitleAttribute>false</GenerateAssemblyTitleAttribute>
    <GenerateAssemblyDescriptionAttribute>false</GenerateAssemblyDescriptionAttribute>
    <GenerateAssemblyConfigurationAttribute>false</GenerateAssemblyConfigurationAttribute>
    <GenerateAssemblyCompanyAttribute>false</GenerateAssemblyCompanyAttribute>
    <GenerateAssemblyProductAttribute>false</GenerateAssemblyProductAttribute>
    <GenerateAssemblyCopyrightAttribute>false</GenerateAssemblyCopyrightAttribute>
    <GenerateAssemblyVersionAttribute>false</GenerateAssemblyVersionAttribute>
    <GenerateAssemblyFileVersionAttribute>false</GenerateAssemblyFileVersionAttribute>
  </PropertyGroup>

  <ItemGroup>
<<<<<<< HEAD
    <PackageReference Include="Microsoft.NET.Test.Sdk" Version="15.5.0" />
    <PackageReference Include="NUnit" Version="3.9.0" />
    <PackageReference Include="AWSSDK.Core" Version="3.3.21" />
=======
    <PackageReference Include="NUnitLite" Version="3.9.0" />
    <PackageReference Include="AWSSDK.Core" Version="3.3.21.6" />
>>>>>>> 1c878f89
    <PackageReference Include="AWSSDK.DynamoDBv2" Version="3.3.5" />
    <PackageReference Include="AWSSDK.S3" Version="3.3.16.2" />
    <PackageReference Include="AWSSDK.SQS" Version="3.3.3.2" />
    <PackageReference Include="System.Data.Common" Version="4.3.0" />
    <ProjectReference Include="..\..\src\ServiceStack.Aws\ServiceStack.Aws.csproj" />
  </ItemGroup>

  <PropertyGroup Condition=" '$(TargetFramework)' == 'net46' ">
    <DefineConstants>$(DefineConstants);NET45</DefineConstants>
  </PropertyGroup>

  <ItemGroup Condition=" '$(TargetFramework)' == 'net46' ">
    <Reference Include="System.Threading" />
    <Reference Include="System.Threading.Tasks" />
    <Reference Include="System.Runtime.Serialization" />
    <Reference Include="System.ComponentModel.DataAnnotations" />
    <Reference Include="System.Web" />
    <Reference Include="Microsoft.CSharp" />

    <Reference Include="..\..\lib\net45\ServiceStack.Interfaces.dll" />
    <Reference Include="..\..\lib\net45\ServiceStack.Text.dll" />
    <Reference Include="..\..\lib\net45\ServiceStack.Common.dll" />
    <Reference Include="..\..\lib\net45\ServiceStack.Client.dll" />
    <Reference Include="..\..\lib\net45\ServiceStack.dll" />
  </ItemGroup>

  <PropertyGroup Condition=" '$(TargetFramework)' == 'netcoreapp2.0' ">
    <DefineConstants>$(DefineConstants);NETCORE_SUPPORT;NETCORE</DefineConstants>
  </PropertyGroup>

  <ItemGroup Condition=" '$(TargetFramework)' == 'netcoreapp2.0' ">
    <PackageReference Include="System.Data.Common" Version="4.3.0" />
    <PackageReference Include="Microsoft.Extensions.Primitives" Version="2.0.0" />

    <Reference Include="..\..\lib\netstandard2.0\ServiceStack.Interfaces.dll" />
    <Reference Include="..\..\lib\netstandard2.0\ServiceStack.Text.dll" />
    <Reference Include="..\..\lib\netstandard2.0\ServiceStack.Common.dll" />
    <Reference Include="..\..\lib\netstandard2.0\ServiceStack.Client.dll" />
    <Reference Include="..\..\lib\netstandard2.0\ServiceStack.dll" />
  </ItemGroup>

</Project><|MERGE_RESOLUTION|>--- conflicted
+++ resolved
@@ -18,14 +18,9 @@
   </PropertyGroup>
 
   <ItemGroup>
-<<<<<<< HEAD
     <PackageReference Include="Microsoft.NET.Test.Sdk" Version="15.5.0" />
     <PackageReference Include="NUnit" Version="3.9.0" />
-    <PackageReference Include="AWSSDK.Core" Version="3.3.21" />
-=======
-    <PackageReference Include="NUnitLite" Version="3.9.0" />
     <PackageReference Include="AWSSDK.Core" Version="3.3.21.6" />
->>>>>>> 1c878f89
     <PackageReference Include="AWSSDK.DynamoDBv2" Version="3.3.5" />
     <PackageReference Include="AWSSDK.S3" Version="3.3.16.2" />
     <PackageReference Include="AWSSDK.SQS" Version="3.3.3.2" />
